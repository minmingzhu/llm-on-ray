--- conflicted
+++ resolved
@@ -48,20 +48,12 @@
 
 gpu = [
     "transformers>=4.35.0",
-<<<<<<< HEAD
     "torch==2.1.0a0",
     "torchvision==0.16.0a0",
     "intel_extension_for_pytorch==2.1.10+xpu",
     "oneccl_bind_pt==2.1.100+xpu",
     "dpctl==0.15.0",
     "deepspeed==0.13.1"
-=======
-    "torch==2.0.1a0",
-    "torchvision==0.15.2a0",
-    "intel-extension-for-pytorch==2.0.110+xpu",
-    "oneccl_bind_pt==2.0.100+gpu",
-    "dpctl==0.14.5"
->>>>>>> 63464edc
 ]
 
 deepspeed = [
