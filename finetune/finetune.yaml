--- conflicted
+++ resolved
@@ -29,11 +29,6 @@
   resources_per_worker:
     CPU: 32
   accelerate_mode: CPU_DDP
-<<<<<<< HEAD
-  gradient_accumulation_steps: 2
-  logging_steps: 10
-  deepspeed_config_file: finetune/ds_config_zero2.yaml
-=======
   gradient_accumulation_steps: 1
   logging_steps: 10
->>>>>>> 811c4968
+  deepspeed_config_file: finetune/ds_config_zero2.yaml