General:
  base_model: EleutherAI/gpt-j-6b
  gpt_base_model: true
  output_dir: /tmp/llm-ray/output
  checkpoint_dir: /tmp/llm-ray/checkpoint
  tracking_dir: /tmp/llm-ray/tracking
  config:
    trust_remote_code: false
    use_auth_token: null
  lora_config:
    task_type: CAUSAL_LM
    r: 8
    lora_alpha: 32
    lora_dropout: 0.1
  enable_gradient_checkpointing: false
Dataset:
  train_file: examples/data/sample_finetune_data_small.jsonl
  validation_file: null
  validation_split_percentage: 5
Training:
  optimizer: AdamW
  batch_size: 2
  epochs: 3
  learning_rate: 1.0e-05
  lr_scheduler: linear
  weight_decay: 0.0
  mixed_precision: bf16
  device: CPU
  num_training_workers: 2
  resources_per_worker:
    CPU: 32
  accelerate_mode: CPU_DDP
  gradient_accumulation_steps: 2
<<<<<<< HEAD
  logging_steps: 10
  deepspeed_config_file: finetune/ds_config_zero2.json
=======
  logging_steps: 10
>>>>>>> 8286f687
<|MERGE_RESOLUTION|>--- conflicted
+++ resolved
@@ -31,9 +31,5 @@
     CPU: 32
   accelerate_mode: CPU_DDP
   gradient_accumulation_steps: 2
-<<<<<<< HEAD
   logging_steps: 10
-  deepspeed_config_file: finetune/ds_config_zero2.json
-=======
-  logging_steps: 10
->>>>>>> 8286f687
+  deepspeed_config_file: finetune/ds_config_zero2.json