General:
  base_model: EleutherAI/gpt-j-6b
  gpt_base_model: true
  output_dir: /tmp/llm-ray/output
  checkpoint_dir: /tmp/llm-ray/checkpoint
  config:
    trust_remote_code: false
    use_auth_token: null
  lora_config:
    task_type: CAUSAL_LM
    r: 8
    lora_alpha: 32
    lora_dropout: 0.1
Dataset:
  train_file: examples/data/sample_finetune_data_small.jsonl
  validation_file: null
  validation_split_percentage: 5
Training:
  optimizer: AdamW
  batch_size: 2
  epochs: 3
  learning_rate: 1.0e-05
  lr_scheduler: linear
  weight_decay: 0.0
  mixed_precision: bf16
  device: CPU
  num_training_workers: 2
  resources_per_worker:
    CPU: 32
<<<<<<< HEAD
  accelerate_mode: CPU_DDP
  gradient_accumulation_steps: 2
  logging_steps: 10
  deepspeed_config_file: finetune/ds_config_zero2.json
=======
  accelerate_mode: CPU_DDP
>>>>>>> 63464edc
<|MERGE_RESOLUTION|>--- conflicted
+++ resolved
@@ -27,11 +27,7 @@
   num_training_workers: 2
   resources_per_worker:
     CPU: 32
-<<<<<<< HEAD
   accelerate_mode: CPU_DDP
   gradient_accumulation_steps: 2
   logging_steps: 10
-  deepspeed_config_file: finetune/ds_config_zero2.json
-=======
-  accelerate_mode: CPU_DDP
->>>>>>> 63464edc
+  deepspeed_config_file: finetune/ds_config_zero2.json