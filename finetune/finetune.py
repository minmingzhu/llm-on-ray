--- conflicted
+++ resolved
@@ -93,7 +93,6 @@
 
     else:
         fsdp_plugin = None
-<<<<<<< HEAD
         deepspeed_plugin = None
 
     log_with = "tensorboard"  # only support tensorboard as tracker
@@ -105,10 +104,6 @@
         deepspeed_plugin=deepspeed_plugin,
         log_with=log_with,
         project_dir=tracking_dir,
-=======
-    accelerator = accelerate.Accelerator(
-        gradient_accumulation_steps=gradient_accumulation_steps, fsdp_plugin=fsdp_plugin
->>>>>>> 63464edc
     )
     common.logger.info(
         f"accelerator generate finish, accelerator device type = {accelerator.device}"
@@ -153,12 +148,8 @@
 
     trainer = common.trainer.Trainer.registory.get("DefaultTrainer")(
         config={
-<<<<<<< HEAD
             "accelerate_mode": config["Training"]["accelerate_mode"],
             "num_train_epochs": epochs,
-=======
-            "num_train_epochs": config["Training"]["epochs"],
->>>>>>> 63464edc
             "max_train_step": config["Training"].get("max_train_steps", None),
             "log_step": 1,
             "output": config["General"]["output_dir"],
